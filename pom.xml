<?xml version="1.0" encoding="UTF-8"?>
<!--
  ~ This file is part of Dependency-Track.
  ~
  ~ Licensed under the Apache License, Version 2.0 (the "License");
  ~ you may not use this file except in compliance with the License.
  ~ You may obtain a copy of the License at
  ~
  ~     http://www.apache.org/licenses/LICENSE-2.0
  ~
  ~ Unless required by applicable law or agreed to in writing, software
  ~ distributed under the License is distributed on an "AS IS" BASIS,
  ~ WITHOUT WARRANTIES OR CONDITIONS OF ANY KIND, either express or implied.
  ~ See the License for the specific language governing permissions and
  ~ limitations under the License.
  ~
  ~ Copyright (c) Steve Springett. All Rights Reserved.
  -->

<project xmlns:xsi="http://www.w3.org/2001/XMLSchema-instance" xmlns="http://maven.apache.org/POM/4.0.0"
         xsi:schemaLocation="http://maven.apache.org/POM/4.0.0 http://maven.apache.org/maven-v4_0_0.xsd">

    <parent>
        <groupId>us.springett</groupId>
        <artifactId>alpine-parent</artifactId>
        <version>1.2.0</version>
    </parent>

    <modelVersion>4.0.0</modelVersion>
    <groupId>org.owasp</groupId>
    <artifactId>dependency-track</artifactId>
    <packaging>war</packaging>
<<<<<<< HEAD
    <version>3.2.0-SNAPSHOT</version>
=======
    <version>3.1.1-SNAPSHOT</version>
>>>>>>> 75af8e8a

    <name>Dependency-Track</name>
    <url>https://dependencytrack.org/</url>
    <description>Dependency-Track is an intelligent Software Composition Analysis (SCA) platform that allows organizations to identify and reduce risk from the use of third-party and open source components.</description>
    <inceptionYear>2013</inceptionYear>
    <organization>
        <name>OWASP</name>
    </organization>

    <licenses>
        <license>
            <name>Apache-2.0</name>
            <url>http://www.apache.org/licenses/LICENSE-2.0.txt</url>
            <distribution>repo</distribution>
        </license>
    </licenses>

    <developers>
        <developer>
            <name>Steve Springett</name>
            <email>Steve.Springett@owasp.org</email>
            <organization>OWASP</organization>
            <organizationUrl>http://www.owasp.org/</organizationUrl>
            <roles>
                <role>Architect</role>
                <role>Developer</role>
            </roles>
        </developer>
    </developers>

    <scm>
        <connection>scm:git:git@github.com:stevespringett/dependency-track.git</connection>
        <url>https://github.com/stevespringett/dependency-track.git</url>
        <developerConnection>scm:git:git@github.com:stevespringett/dependency-track.git</developerConnection>
        <tag>HEAD</tag>
    </scm>

    <issueManagement>
        <system>github</system>
        <url>https://github.com/stevespringett/dependency-track/issues</url>
    </issueManagement>

    <ciManagement>
        <system>travis-ci</system>
        <url>https://travis-ci.org/stevespringett/dependency-track</url>
    </ciManagement>

    <properties>
        <!-- Dependency Versions -->
        <lib.lucene.version>5.5.5</lib.lucene.version>
        <lib.dependency-check.version>3.2.1</lib.dependency-check.version>
        <lib.vulndb-data-mirror.version>1.0.0-SNAPSHOT</lib.vulndb-data-mirror.version>
        <lib.spdx-tools.version>2.1.12</lib.spdx-tools.version>
        <lib.unirest.version>2.2.03</lib.unirest.version>
        <!-- build properties -->
        <plugin.retirejs.breakOnFailure>false</plugin.retirejs.breakOnFailure>
    </properties>

    <repositories>
        <!-- Resolve Alpine snapshot releases -->
        <repository>
            <id>ossrh-snapshot</id>
            <url>https://oss.sonatype.org/content/repositories/snapshots</url>
            <snapshots>
                <updatePolicy>always</updatePolicy>
                <enabled>true</enabled>
            </snapshots>
        </repository>

        <!-- Resolve Dependency-Check snapshot releases -->
        <repository>
            <id>dependency-check.snapshot</id>
            <url>https://dependencycheck.jfrog.io/dependencycheck/libs-snapshot</url>
            <snapshots>
                <updatePolicy>always</updatePolicy>
                <enabled>true</enabled>
            </snapshots>
            <releases>
                <enabled>false</enabled>
            </releases>
        </repository>
    </repositories>

    <dependencies>
        <!-- Alpine -->
        <dependency>
            <groupId>us.springett</groupId>
            <artifactId>alpine</artifactId>
            <version>1.2.0</version>
        </dependency>
        <!-- CVSS Calculator -->
        <dependency>
            <groupId>us.springett</groupId>
            <artifactId>cvss-calculator</artifactId>
            <version>1.1.0</version>
        </dependency>
        <!-- OWASP Dependency-Check -->
        <dependency>
            <groupId>org.owasp</groupId>
            <artifactId>dependency-check-core</artifactId>
            <version>${lib.dependency-check.version}</version>
        </dependency>
        <dependency>
            <groupId>org.owasp</groupId>
            <artifactId>dependency-check-utils</artifactId>
            <version>${lib.dependency-check.version}</version>
        </dependency>
        <!-- Lucene / Overrides the Lucene version included with Dependency-Check -->
        <dependency>
            <groupId>org.apache.lucene</groupId>
            <artifactId>lucene-core</artifactId>
            <version>${lib.lucene.version}</version>
        </dependency>
        <dependency>
            <groupId>org.apache.lucene</groupId>
            <artifactId>lucene-analyzers-common</artifactId>
            <version>${lib.lucene.version}</version>
        </dependency>
        <dependency>
            <groupId>org.apache.lucene</groupId>
            <artifactId>lucene-queryparser</artifactId>
            <version>${lib.lucene.version}</version>
        </dependency>
        <dependency>
            <groupId>org.apache.lucene</groupId>
            <artifactId>lucene-queries</artifactId>
            <version>${lib.lucene.version}</version>
        </dependency>
        <dependency>
            <groupId>org.apache.lucene</groupId>
            <artifactId>lucene-sandbox</artifactId>
            <version>${lib.lucene.version}</version>
        </dependency>
        <!-- VulnDB data mirroring and parsing -->
        <dependency>
            <groupId>us.springett</groupId>
            <artifactId>vulndb-data-mirror</artifactId>
            <version>${lib.vulndb-data-mirror.version}</version>
            <!-- Exclude transitive version so Dependency-Track can manage independently -->
            <exclusions>
                <exclusion>
                    <groupId>io.github.openunirest</groupId>
                    <artifactId>unirest-java</artifactId>
                </exclusion>
            </exclusions>
        </dependency>
        <!-- Unirest -->
        <dependency>
            <groupId>io.github.openunirest</groupId>
            <artifactId>unirest-java</artifactId>
            <version>${lib.unirest.version}</version>
        </dependency>
        <!-- SPDX -->
        <dependency>
            <groupId>org.spdx</groupId>
            <artifactId>spdx-tools</artifactId>
            <version>${lib.spdx-tools.version}</version>
            <exclusions>
                <exclusion>
                    <groupId>org.apache.logging.log4j</groupId>
                    <artifactId>log4j-api</artifactId>
                </exclusion>
                <exclusion>
                    <groupId>org.apache.logging.log4j</groupId>
                    <artifactId>log4j-core</artifactId>
                </exclusion>
                <exclusion>
                    <groupId>org.apache.logging.log4j</groupId>
                    <artifactId>log4j-slf4j-impl</artifactId>
                </exclusion>
            </exclusions>
        </dependency>
    </dependencies>

    <build>
        <finalName>${project.artifactId}</finalName>
        <resources>
            <resource>
                <directory>src/main/resources</directory>
                <filtering>false</filtering>
            </resource>
            <resource>
                <directory>src/main/resources</directory>
                <filtering>true</filtering>
                <includes>
                    <include>application.version</include>
                </includes>
            </resource>
        </resources>
        <testResources>
            <testResource>
                <directory>src/test/resources</directory>
                <filtering>false</filtering>
            </testResource>
        </testResources>
        <plugins>
            <plugin>
                <groupId>de.jutzig</groupId>
                <artifactId>github-release-plugin</artifactId>
                <version>1.2.0</version>
                <configuration>
                    <releaseName>${project.version}</releaseName>
                    <tag>${project.version}</tag>
                    <fileSets>
                        <fileSet>
                            <directory>${project.build.directory}</directory>
                            <includes>
                                <include>dependency-track.war</include>
                                <include>dependency-track-embedded.war</include>
                            </includes>
                        </fileSet>
                    </fileSets>
                </configuration>
            </plugin>
        </plugins>
    </build>

</project><|MERGE_RESOLUTION|>--- conflicted
+++ resolved
@@ -30,11 +30,7 @@
     <groupId>org.owasp</groupId>
     <artifactId>dependency-track</artifactId>
     <packaging>war</packaging>
-<<<<<<< HEAD
-    <version>3.2.0-SNAPSHOT</version>
-=======
     <version>3.1.1-SNAPSHOT</version>
->>>>>>> 75af8e8a
 
     <name>Dependency-Track</name>
     <url>https://dependencytrack.org/</url>
