--- conflicted
+++ resolved
@@ -86,13 +86,8 @@
         <lib.cpe-parser.version>2.0.2</lib.cpe-parser.version>
         <lib.cvss-calculator.version>1.4.0</lib.cvss-calculator.version>
         <lib.cyclonedx-java.version>5.0.0</lib.cyclonedx-java.version>
-<<<<<<< HEAD
-        <lib.jaxb.runtime.version>2.3.4</lib.jaxb.runtime.version>
-        <lib.lucene.version>8.8.1</lib.lucene.version>
-=======
         <lib.jaxb.runtime.version>2.3.3</lib.jaxb.runtime.version>
         <lib.lucene.version>8.8.2</lib.lucene.version>
->>>>>>> c968518c
         <lib.packageurl.version>1.2.0</lib.packageurl.version>
         <lib.pebble.version>3.1.5</lib.pebble.version>
         <lib.spdx-tools.version>2.2.5</lib.spdx-tools.version>
