--- conflicted
+++ resolved
@@ -191,11 +191,7 @@
     @Produces(MediaType.APPLICATION_JSON)
     @ApiOperation(
             value = "Upload a supported bill of material format document",
-<<<<<<< HEAD
-            notes = "Expects CycloneDX or SPDX (tag or RDF) along and a valid project UUID. If a UUID is not specified, than the projectName and projectVersion must be specified. Optionally, if autoCreate is specified and 'true' and the project does not exist, the project will be created. In this scenario, the principal making the request will additionally need the PORTFOLIO_MANAGEMENT or PROJECT_CREATION_UPLOAD permission."
-=======
-            notes = "Expects CycloneDX or SPDX (text or RDF) along and a valid project UUID. If a UUID is not specified then the projectName and projectVersion must be specified. Optionally, if autoCreate is specified and 'true' and the project does not exist, the project will be created. In this scenario, the principal making the request will additionally need the PORTFOLIO_MANAGEMENT or PROJECT_CREATION_UPLOAD permission."
->>>>>>> 4f8e2cd4
+            notes = "Expects CycloneDX or SPDX (tag or RDF) along and a valid project UUID. If a UUID is not specified then the projectName and projectVersion must be specified. Optionally, if autoCreate is specified and 'true' and the project does not exist, the project will be created. In this scenario, the principal making the request will additionally need the PORTFOLIO_MANAGEMENT or PROJECT_CREATION_UPLOAD permission."
     )
     @ApiResponses(value = {
             @ApiResponse(code = 401, message = "Unauthorized"),
